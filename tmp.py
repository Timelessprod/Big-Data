--- conflicted
+++ resolved
@@ -167,7 +167,6 @@
             'MICROSOFT.csv', 'TESLA.csv', 'ZOOM.csv']:
         print(f"\n{f}:")
         df = load_data(spark, 'stocks_data/' + f)
-<<<<<<< HEAD
         # describe_data_frame(df)
 
         week_mean(df).show()
@@ -175,8 +174,4 @@
         year_mean(df).show()
 
         df = change_day_to_day(df, 'Open')
-=======
-        df = change_day_to_day(df, 'Open')
-        df = change_day_to_day(df, 'Close')
-        describe_data_frame(df)
->>>>>>> 7977596d
+        df = change_day_to_day(df, 'Close')