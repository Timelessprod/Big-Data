<<<<<<< HEAD
import pyspark
from pyspark.sql import SparkSession, DataFrame
from pyspark.sql.types import *
from pyspark.sql.functions import *
from pyspark.sql.window import Window
=======
"""
load dataframe from a csv
"""
from pyspark.sql import SparkSession, DataFrame
from pyspark.sql.types import TimestampType, DoubleType, LongType, \
        StringType, StructField, StructType
from pyspark.sql.functions import isnan, when, count
>>>>>>> 985c94d9


def create_spark_session(name: str) -> SparkSession:
    """
    Create a spark session using the <name>
    """
    return (SparkSession.builder.appName(name).getOrCreate())


def load_data(spark_session: SparkSession, path: str) -> DataFrame:
    """
    Create spark dataframe from the csv file at <path>
    """
    dev_schema = StructType([
        StructField("Date", TimestampType()),
        StructField("High", DoubleType()),
        StructField("Low", DoubleType()),
        StructField("Open", DoubleType()),
        StructField("Close", DoubleType()),
        StructField("Volume", LongType()),
        StructField("Adj Close", DoubleType()),
        StructField("company_name", StringType()),
    ])
    return spark_session.read.csv(path, dev_schema, header=True)


def count_nan(data_frame: DataFrame) -> DataFrame:
    """
    Count nan in the <df> DataFrame
    """
    return data_frame.select([
                count(when(isnan(c), c)).alias(c)
                for c
                in ["High", "Low", "Open", "Close", "Volume", "Adj Close"]
              ])


def duration_between_rows(df: DataFrame):
    df = df.orderBy('Date')
    df = df.withColumn('duration',
                       datediff(df['Date'],
                                lag(df['Date'], 1).over(Window.partitionBy("company_name").orderBy('Date')))
                       )
    return df.select(mean('duration')).collect()[0][0]


if __name__ == "__main__":
    spark = create_spark_session("Spark_Application_Name")
    df = load_data(spark, 'stocks_data/AMAZON.csv')

    df.printSchema()
    df.show(40)
<<<<<<< HEAD
    df.count()
    print(duration_between_rows(df))
=======

    # Descriptive statistics for each dataframe and each column (min, max,
    # standard deviation)
    df.describe().show()

    # Number of missing values for each dataframe and column
    count_nan(df).show()
>>>>>>> 985c94d9
<|MERGE_RESOLUTION|>--- conflicted
+++ resolved
@@ -1,18 +1,11 @@
-<<<<<<< HEAD
-import pyspark
-from pyspark.sql import SparkSession, DataFrame
-from pyspark.sql.types import *
-from pyspark.sql.functions import *
-from pyspark.sql.window import Window
-=======
 """
 load dataframe from a csv
 """
 from pyspark.sql import SparkSession, DataFrame
 from pyspark.sql.types import TimestampType, DoubleType, LongType, \
         StringType, StructField, StructType
-from pyspark.sql.functions import isnan, when, count
->>>>>>> 985c94d9
+from pyspark.sql.functions import isnan, when, count, datediff
+from pyspark.sql.window import Window
 
 
 def create_spark_session(name: str) -> SparkSession:
@@ -65,15 +58,12 @@
 
     df.printSchema()
     df.show(40)
-<<<<<<< HEAD
     df.count()
     print(duration_between_rows(df))
-=======
 
     # Descriptive statistics for each dataframe and each column (min, max,
     # standard deviation)
     df.describe().show()
 
     # Number of missing values for each dataframe and column
-    count_nan(df).show()
->>>>>>> 985c94d9
+    count_nan(df).show()