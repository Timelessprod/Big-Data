--- conflicted
+++ resolved
@@ -119,7 +119,6 @@
     print(corr, '\n')
 
 
-<<<<<<< HEAD
 def week_mean(data_frame: DataFrame) -> DataFrame:
     """
     Return average of each week for columns Open and Close
@@ -150,7 +149,8 @@
                      .groupBy("Year") \
                      .avg("Open", "Close") \
                      .orderBy("Year")
-=======
+
+
 def change_day_to_day(df: DataFrame, col: str) -> DataFrame:
     """
     Add new column with comparaison between previous and next row value in collumn col
@@ -159,7 +159,6 @@
     return df.withColumn(col+"_change",
                          lag(df[col], 1).over(Window.partitionBy("company_name").orderBy('Date')) - df[col]
                          )
->>>>>>> a38b4103
 
 
 if __name__ == "__main__":
@@ -168,13 +167,10 @@
             'MICROSOFT.csv', 'TESLA.csv', 'ZOOM.csv']:
         print(f"\n{f}:")
         df = load_data(spark, 'stocks_data/' + f)
-<<<<<<< HEAD
         # describe_data_frame(df)
 
         week_mean(df).show()
         month_mean(df).show()
         year_mean(df).show()
-=======
-        df = change_day_to_day(df, 'Open')
-        describe_data_frame(df)
->>>>>>> a38b4103
+
+        df = change_day_to_day(df, 'Open')