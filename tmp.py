--- conflicted
+++ resolved
@@ -46,7 +46,15 @@
               ])
 
 
-<<<<<<< HEAD
+def duration_between_rows(df: DataFrame):
+    df = df.orderBy('Date')
+    df = df.withColumn('duration',
+                       datediff(df['Date'],
+                                lag(df['Date'], 1).over(Window.partitionBy("company_name").orderBy('Date')))
+                       )
+    return df.select(mean('duration')).collect()[0][0]
+
+
 def corr_two_columns(data_frame: DataFrame, col1: str, col2: str) -> float:
     """
     Return the correlation between two columns of the dataframe
@@ -69,15 +77,6 @@
     matrix = Correlation.corr(df_vector, vector_col).collect()[0][0]
 
     return matrix
-=======
-def duration_between_rows(df: DataFrame):
-    df = df.orderBy('Date')
-    df = df.withColumn('duration',
-                       datediff(df['Date'],
-                                lag(df['Date'], 1).over(Window.partitionBy("company_name").orderBy('Date')))
-                       )
-    return df.select(mean('duration')).collect()[0][0]
->>>>>>> db77184c
 
 
 if __name__ == "__main__":
